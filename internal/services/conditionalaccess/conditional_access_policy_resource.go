--- conflicted
+++ resolved
@@ -386,15 +386,9 @@
 						"built_in_controls": {
 							Type:         pluginsdk.TypeList,
 							Optional:     true,
-<<<<<<< HEAD
 							AtLeastOneOf: []string{"grant_controls.0.built_in_controls", "grant_controls.0.authentication_strength_id", "grant_controls.0.terms_of_use"},
-							Elem: &schema.Schema{
-								Type: schema.TypeString,
-=======
-							AtLeastOneOf: []string{"grant_controls.0.built_in_controls", "grant_controls.0.terms_of_use"},
 							Elem: &pluginsdk.Schema{
 								Type: pluginsdk.TypeString,
->>>>>>> 19895e88
 								ValidateFunc: validation.StringInSlice([]string{
 									msgraph.ConditionalAccessGrantControlApprovedApplication,
 									msgraph.ConditionalAccessGrantControlBlock,
@@ -410,7 +404,7 @@
 
 						"authentication_strength_id": {
 							AtLeastOneOf: []string{"grant_controls.0.built_in_controls", "grant_controls.0.authentication_strength_id", "grant_controls.0.terms_of_use"},
-							Type:         schema.TypeString,
+							Type:         pluginsdk.TypeString,
 							Optional:     true,
 							ValidateFunc: validation.IsUUID,
 						},
@@ -427,17 +421,10 @@
 						"terms_of_use": {
 							Type:         pluginsdk.TypeList,
 							Optional:     true,
-<<<<<<< HEAD
 							AtLeastOneOf: []string{"grant_controls.0.built_in_controls", "grant_controls.0.authentication_strength_id", "grant_controls.0.terms_of_use"},
-							Elem: &schema.Schema{
-								Type:             schema.TypeString,
-								ValidateDiagFunc: validate.NoEmptyStrings,
-=======
-							AtLeastOneOf: []string{"grant_controls.0.built_in_controls", "grant_controls.0.terms_of_use"},
 							Elem: &pluginsdk.Schema{
 								Type:             pluginsdk.TypeString,
 								ValidateDiagFunc: validation.ValidateDiag(validation.StringIsNotEmpty),
->>>>>>> 19895e88
 							},
 						},
 					},
