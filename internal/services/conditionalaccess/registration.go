--- conflicted
+++ resolved
@@ -27,17 +27,10 @@
 }
 
 // SupportedResources returns the supported Resources supported by this Service
-<<<<<<< HEAD
-func (r Registration) SupportedResources() map[string]*schema.Resource {
-	return map[string]*schema.Resource{
+func (r Registration) SupportedResources() map[string]*pluginsdk.Resource {
+	return map[string]*pluginsdk.Resource{
+		"azuread_authentication_strength_policy": authenticationStrengthPolicyResource(),
 		"azuread_named_location":                 namedLocationResource(),
 		"azuread_conditional_access_policy":      conditionalAccessPolicyResource(),
-		"azuread_authentication_strength_policy": authenticationStrengthPolicyResource(),
-=======
-func (r Registration) SupportedResources() map[string]*pluginsdk.Resource {
-	return map[string]*pluginsdk.Resource{
-		"azuread_named_location":            namedLocationResource(),
-		"azuread_conditional_access_policy": conditionalAccessPolicyResource(),
->>>>>>> 19895e88
 	}
 }